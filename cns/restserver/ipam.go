// Copyright 2017 Microsoft. All rights reserved.
// MIT License

package restserver

import (
	"bytes"
	"encoding/json"
	"fmt"
	"net/http"
	"strconv"

	"github.com/Azure/azure-container-networking/cns"
	"github.com/Azure/azure-container-networking/cns/logger"
)

// used to request an IPConfig from the CNS state
func (service *HTTPRestService) requestIPConfigHandler(w http.ResponseWriter, r *http.Request) {
	var (
		err             error
		ipconfigRequest cns.IPConfigRequest
		podIpInfo       cns.PodIpInfo
		returnCode      int
		returnMessage   string
	)

	err = service.Listener.Decode(w, r, &ipconfigRequest)
	logger.Request(service.Name, &ipconfigRequest, err)
	if err != nil {
		return
	}

	// retrieve ipconfig from nc
	_, returnCode, returnMessage = service.validateIpConfigRequest(ipconfigRequest)
	if returnCode == Success {
		if podIpInfo, err = requestIPConfigHelper(service, ipconfigRequest); err != nil {
			returnCode = FailedToAllocateIpConfig
			returnMessage = fmt.Sprintf("AllocateIPConfig failed: %v", err)
		}
	}

	resp := cns.Response{
		ReturnCode: returnCode,
		Message:    returnMessage,
	}

	reserveResp := &cns.IPConfigResponse{
		Response: resp,
	}
	reserveResp.PodIpInfo = podIpInfo

	err = service.Listener.Encode(w, &reserveResp)
	logger.Response(service.Name, reserveResp, resp.ReturnCode, ReturnCodeToString(resp.ReturnCode), err)
}

func (service *HTTPRestService) releaseIPConfigHandler(w http.ResponseWriter, r *http.Request) {
	var (
		req           cns.IPConfigRequest
		statusCode    int
		returnMessage string
		err           error
	)

	statusCode = UnexpectedError

	defer func() {
		resp := cns.Response{}

		if err != nil {
			resp.ReturnCode = statusCode
			resp.Message = returnMessage
		}

		err = service.Listener.Encode(w, &resp)
		logger.Response(service.Name, resp, resp.ReturnCode, ReturnCodeToString(resp.ReturnCode), err)
	}()

	err = service.Listener.Decode(w, r, &req)
	logger.Request(service.Name, &req, err)
	if err != nil {
		returnMessage = err.Error()
		return
	}

	podInfo, statusCode, returnMessage := service.validateIpConfigRequest(req)

	if err = service.releaseIPConfig(podInfo); err != nil {
		statusCode = NotFound
		returnMessage = err.Error()
		return
	}
	return
}

// MarkIPAsPendingRelease will set the IPs which are in PendingProgramming or Available to PendingRelease state
// It will try to update [totalIpsToRelease]  number of ips.
func (service *HTTPRestService) MarkIPAsPendingRelease(totalIpsToRelease int) (map[string]cns.IPConfigurationStatus, error) {
	pendingReleasedIps := make(map[string]cns.IPConfigurationStatus)
	service.Lock()
	defer service.Unlock()

	for uuid, existingIpConfig := range service.PodIPConfigState {
        if existingIpConfig.State == cns.PendingProgramming {
        	updatedIpConfig, err := service.updateIPConfigState(uuid, cns.PendingRelease, existingIpConfig.OrchestratorContext)
        	if err != nil {
                return nil, err
            }

            pendingReleasedIps[uuid] = updatedIpConfig
			if len(pendingReleasedIps) == totalIpsToRelease {
				return pendingReleasedIps, nil
			}
    	}
	}
	
	// if not all expected IPs are set to PendingRelease, then check the Available IPs 
	for uuid, existingIpConfig := range service.PodIPConfigState {
        if existingIpConfig.State == cns.Available {
            updatedIpConfig, err := service.updateIPConfigState(uuid, cns.PendingRelease, existingIpConfig.OrchestratorContext)
            if err != nil {
                return nil, err
            }

            pendingReleasedIps[uuid] = updatedIpConfig
			
			if len(pendingReleasedIps) == totalIpsToRelease {
				return pendingReleasedIps, nil
			}	
    	} 
	}

	logger.Printf("[MarkIPAsPendingRelease] Set total ips to PendingRelease %d, expected %d", len(pendingReleasedIps), totalIpsToRelease)
	return pendingReleasedIps, nil
}

func (service *HTTPRestService) updateIPConfigState(ipId string, updatedState string, orchestratorContext json.RawMessage) (cns.IPConfigurationStatus, error) {
	if ipConfig, found := service.PodIPConfigState[ipId]; found {
		logger.Printf("[updateIPConfigState] Changing IpId [%s] state to [%s], orchestratorContext [%s]. Current config [%+v]", ipId, updatedState, string(orchestratorContext), ipConfig)
		ipConfig.State = updatedState
		ipConfig.OrchestratorContext = orchestratorContext
		service.PodIPConfigState[ipId] = ipConfig
		return ipConfig, nil
	} 
	
	return  cns.IPConfigurationStatus{}, fmt.Errorf("[updateIPConfigState] Failed to update state %s for the IPConfig. ID %s not found PodIPConfigState", updatedState, ipId)
}

// MarkIpsAsAvailableUntransacted will update pending programming IPs to available if NMAgent side's programmed nc version keep up with nc version.
// Note: this func is an untransacted API as the caller will take a Service lock
func (service *HTTPRestService) MarkIpsAsAvailableUntransacted(ncID string, newHostNCVersion int) {
	// Check whether it exist in service state and get the related nc info
	if ncInfo, exist := service.state.ContainerStatus[ncID]; !exist {
		logger.Errorf("Can't find NC with ID %s in service state, stop updating its pending programming IP status", ncID)
	} else {
		previousHostNCVersion := ncInfo.HostVersion
		// We only need to handle the situation when dnc nc version is larger than programmed nc version
		if previousHostNCVersion < ncInfo.CreateNetworkContainerRequest.Version && previousHostNCVersion < strconv.Itoa(newHostNCVersion) {
			for uuid, secondaryIPConfigs := range ncInfo.CreateNetworkContainerRequest.SecondaryIPConfigs {
				if ipConfigStatus, exist := service.PodIPConfigState[uuid]; !exist {
					logger.Errorf("IP %s with uuid as %s exist in service state Secondary IP list but can't find in PodIPConfigState", ipConfigStatus.IPAddress, uuid)
				} else if ipConfigStatus.State == cns.PendingProgramming && secondaryIPConfigs.NCVersion <= newHostNCVersion {
					_, err := service.updateIPConfigState(uuid, cns.Available, nil)
					if err != nil {
						logger.Errorf("Error updating IPConfig [%+v] state to Available, err: %+v", ipConfigStatus, err)
					}

					// Following 2 sentence assign new host version to secondary ip config.
					secondaryIPConfigs.NCVersion = newHostNCVersion
					ncInfo.CreateNetworkContainerRequest.SecondaryIPConfigs[uuid] = secondaryIPConfigs
					logger.Printf("Change ip %s with uuid %s from pending programming to %s, current secondary ip configs is %+v", ipConfigStatus.IPAddress, uuid, cns.Available,
						ncInfo.CreateNetworkContainerRequest.SecondaryIPConfigs[uuid])
				}
			}
		}
	}
}

func (service *HTTPRestService) GetPodIPConfigState() map[string]cns.IPConfigurationStatus {
	service.RLock()
	defer service.RUnlock()
	return service.PodIPConfigState
}

// GetPendingProgramIPConfigs returns list of IPs which are in pending program status
func (service *HTTPRestService) GetPendingProgramIPConfigs() []cns.IPConfigurationStatus {
	service.RLock()
	defer service.RUnlock()
	return filterIPConfigMap(service.PodIPConfigState, func(ipconfig cns.IPConfigurationStatus) bool {
		return ipconfig.State == cns.PendingProgramming
	})
}

func (service *HTTPRestService) getIPAddressesHandler(w http.ResponseWriter, r *http.Request) {
	var (
		req           cns.GetIPAddressesRequest
		resp          cns.GetIPAddressStateResponse
		statusCode    int
		returnMessage string
		err           error
	)

	statusCode = UnexpectedError

	defer func() {
		if err != nil {
			resp.Response.ReturnCode = statusCode
			resp.Response.Message = returnMessage
		}

		err = service.Listener.Encode(w, &resp)
		logger.Response(service.Name, resp, resp.Response.ReturnCode, ReturnCodeToString(resp.Response.ReturnCode), err)
	}()

	err = service.Listener.Decode(w, r, &req)
	if err != nil {
		returnMessage = err.Error()
		return
	}

	filterFunc := func(ipconfig cns.IPConfigurationStatus, states []string) bool {
		for _, state := range states {
			if ipconfig.State == state {
				return true
			}
		}
		return false
	}

	// Get all IPConfigs matching a state, and append to a slice of IPAddressState
	resp.IPAddresses = filterIPConfigsMatchingState(service.PodIPConfigState, req.IPConfigStateFilter, filterFunc)

	return
}

// filter the ipconfigs in CNS matching a state (Available, Allocated, etc.) and return in a slice
func filterIPConfigsMatchingState(toBeAdded map[string]cns.IPConfigurationStatus, states []string, f func(cns.IPConfigurationStatus, []string) bool) []cns.IPAddressState {
	vsf := make([]cns.IPAddressState, 0)
	for _, v := range toBeAdded {
		if f(v, states) {
			ip := cns.IPAddressState{
				IPAddress: v.IPAddress,
				State:     v.State,
			}
			vsf = append(vsf, ip)
		}
	}
	return vsf
}

// filter ipconfigs based on predicate
func filterIPConfigs(toBeAdded map[string]cns.IPConfigurationStatus, f func(cns.IPConfigurationStatus) bool) []cns.IPConfigurationStatus {
	vsf := make([]cns.IPConfigurationStatus, 0)
	for _, v := range toBeAdded {
		if f(v) {
			vsf = append(vsf, v)
		}
	}
	return vsf
}

func (service *HTTPRestService) GetAllocatedIPConfigs() []cns.IPConfigurationStatus {
	service.RLock()
	defer service.RUnlock()
	return filterIPConfigMap(service.PodIPConfigState, func(ipconfig cns.IPConfigurationStatus) bool {
		return ipconfig.State == cns.Allocated
	})
}

func (service *HTTPRestService) GetAvailableIPConfigs() []cns.IPConfigurationStatus {
	service.RLock()
	defer service.RUnlock()
	return filterIPConfigMap(service.PodIPConfigState, func(ipconfig cns.IPConfigurationStatus) bool {
		return ipconfig.State == cns.Available
	})
}

func (service *HTTPRestService) GetPendingReleaseIPConfigs() []cns.IPConfigurationStatus {
	service.RLock()
	defer service.RUnlock()
	return filterIPConfigMap(service.PodIPConfigState, func(ipconfig cns.IPConfigurationStatus) bool {
		return ipconfig.State == cns.PendingRelease
	})
}

func filterIPConfigMap(toBeAdded map[string]cns.IPConfigurationStatus, f func(cns.IPConfigurationStatus) bool) []cns.IPConfigurationStatus {
	vsf := make([]cns.IPConfigurationStatus, 0)
	for _, v := range toBeAdded {
		if f(v) {
			vsf = append(vsf, v)
		}
	}
	return vsf
}

//SetIPConfigAsAllocated takes a lock of the service, and sets the ipconfig in the CNS state as allocated, does not take a lock
func (service *HTTPRestService) setIPConfigAsAllocated(ipconfig cns.IPConfigurationStatus, podInfo cns.KubernetesPodInfo, marshalledOrchestratorContext json.RawMessage) (cns.IPConfigurationStatus, error) {
	ipconfig, err := service.updateIPConfigState(ipconfig.ID, cns.Allocated, marshalledOrchestratorContext)
	if err != nil {
		return cns.IPConfigurationStatus{}, err
	}

	service.PodIPIDByOrchestratorContext[podInfo.GetOrchestratorContextKey()] = ipconfig.ID
	return ipconfig, nil
}

//SetIPConfigAsAllocated and sets the ipconfig in the CNS state as allocated, does not take a lock
func (service *HTTPRestService) setIPConfigAsAvailable(ipconfig cns.IPConfigurationStatus, podInfo cns.KubernetesPodInfo) (cns.IPConfigurationStatus, error) {
	ipconfig, err := service.updateIPConfigState(ipconfig.ID, cns.Available, nil)
	if err != nil {
		return cns.IPConfigurationStatus{}, err
	}

	delete(service.PodIPIDByOrchestratorContext, podInfo.GetOrchestratorContextKey())
	return ipconfig, nil
}

////SetIPConfigAsAllocated takes a lock of the service, and sets the ipconfig in the CNS stateas Available
// Todo - CNI should also pass the IPAddress which needs to be released to validate if that is the right IP allcoated
// in the first place.
func (service *HTTPRestService) releaseIPConfig(podInfo cns.KubernetesPodInfo) error {
	service.Lock()
	defer service.Unlock()

	ipID := service.PodIPIDByOrchestratorContext[podInfo.GetOrchestratorContextKey()]
	if ipID != "" {
		if ipconfig, isExist := service.PodIPConfigState[ipID]; isExist {
			_, err := service.setIPConfigAsAvailable(ipconfig, podInfo)
			if err != nil {
				return fmt.Errorf("[releaseIPConfig] failed to mark IPConfig [%+v] as Available. err: %v", ipconfig, err)
			}
			logger.Printf("[releaseIPConfig] Released IP %+v for pod %+v", ipconfig.IPAddress, podInfo)

		} else {
			logger.Errorf("[releaseIPConfig] Failed to get release ipconfig. Pod to IPID exists, but IPID to IPConfig doesn't exist, CNS State potentially corrupt")
			return fmt.Errorf("[releaseIPConfig] releaseIPConfig failed. Pod to IPID exists, but IPID to IPConfig doesn't exist, CNS State potentially corrupt")
		}
	} else {
		logger.Errorf("[releaseIPConfig] SetIPConfigAsAvailable failed to release, no allocation found for pod [%+v]", podInfo)
		return nil
	}
	return nil
}

// called when CNS is starting up and there are existing ipconfigs in the CRD that are marked as pending
func (service *HTTPRestService) MarkExistingIPsAsPending(pendingIPIDs []string) error {
	service.Lock()
	defer service.Unlock()

	for _, id := range pendingIPIDs {
		if ipconfig, exists := service.PodIPConfigState[id]; exists {
			if ipconfig.State == cns.Allocated {
				return fmt.Errorf("Failed to mark IP [%v] as pending, currently allocated", id)
			}

            logger.Printf("[MarkExistingIPsAsPending]: Marking IP [%+v] to PendingRelease", ipconfig)
			ipconfig.State = cns.PendingRelease
			service.PodIPConfigState[id] = ipconfig
		} else {
			logger.Errorf("Inconsistent state, ipconfig with ID [%v] marked as pending release, but does not exist in state", id)
		}
	}
	return nil
}

func (service *HTTPRestService) GetExistingIPConfig(podInfo cns.KubernetesPodInfo) (cns.PodIpInfo, bool, error) {
	var (
		podIpInfo cns.PodIpInfo
		isExist   bool
	)

	service.RLock()
	defer service.RUnlock()

	ipID := service.PodIPIDByOrchestratorContext[podInfo.GetOrchestratorContextKey()]
	if ipID != "" {
		if ipState, isExist := service.PodIPConfigState[ipID]; isExist {
			err := service.populateIpConfigInfoUntransacted(ipState, &podIpInfo)
			return podIpInfo, isExist, err
		}

		logger.Errorf("Failed to get existing ipconfig. Pod to IPID exists, but IPID to IPConfig doesn't exist, CNS State potentially corrupt")
		return podIpInfo, isExist, fmt.Errorf("Failed to get existing ipconfig. Pod to IPID exists, but IPID to IPConfig doesn't exist, CNS State potentially corrupt")
	}

	return podIpInfo, isExist, nil
}

func (service *HTTPRestService) AllocateDesiredIPConfig(podInfo cns.KubernetesPodInfo, desiredIPAddress string, orchestratorContext json.RawMessage) (cns.PodIpInfo, error) {
	var podIpInfo cns.PodIpInfo
	service.Lock()
	defer service.Unlock()

	found := false
	for _, ipConfig := range service.PodIPConfigState {
		if ipConfig.IPAddress == desiredIPAddress {
			if ipConfig.State == cns.Allocated {
				// This IP has already been allocated, if it is allocated to same pod, then return the same
				// IPconfiguration
				if bytes.Equal(orchestratorContext, ipConfig.OrchestratorContext) == true {
					logger.Printf("[AllocateDesiredIPConfig]: IP Config [%+v] is already allocated to this Pod [%+v]", ipConfig, podInfo)
					found = true
				} else {
					var pInfo cns.KubernetesPodInfo
					err := json.Unmarshal(ipConfig.OrchestratorContext, &pInfo)
					if err != nil {
						return podIpInfo, fmt.Errorf("[AllocateDesiredIPConfig] Failed to unmarshal IPState [%+v] OrchestratorContext, err: %v", ipConfig, err)
					}
					return podIpInfo, fmt.Errorf("[AllocateDesiredIPConfig] Desired IP is already allocated %+v to Pod: %+v, requested for pod %+v", ipConfig, pInfo, podInfo)
				}
			} else if ipConfig.State == cns.Available || ipConfig.State == cns.PendingProgramming {
				// This race can happen during restart, where CNS state is lost and thus we have lost the NC programmed version
				// As part of reconcile, we mark IPs as Allocated which are already allocated to PODs (listed from APIServer)
				_, err := service.setIPConfigAsAllocated(ipConfig, podInfo, orchestratorContext)
				if err != nil {
					return podIpInfo, err
				}
<<<<<<< HEAD
			} else if ipState.State == cns.Available || ipState.State == cns.PendingProgramming {
				// This race can happen during restart, where CNS state is lost and thus we have lost the NC programmed version
				// As part of reconcile, we mark IPs as Allocated which are already allocated to PODs (listed from APIServer)
				service.setIPConfigAsAllocated(ipState, podInfo, orchestratorContext)
=======
>>>>>>> 438acda8
				found = true
			} else {
				return podIpInfo, fmt.Errorf("[AllocateDesiredIPConfig] Desired IP is not available %+v", ipConfig)
			}

			if found {
				err := service.populateIpConfigInfoUntransacted(ipConfig, &podIpInfo)
				return podIpInfo, err
			}
		}
	}
	return podIpInfo, fmt.Errorf("Requested IP not found in pool")
}

func (service *HTTPRestService) AllocateAnyAvailableIPConfig(podInfo cns.KubernetesPodInfo, orchestratorContext json.RawMessage) (cns.PodIpInfo, error) {
	var podIpInfo cns.PodIpInfo

	service.Lock()
	defer service.Unlock()

	for _, ipState := range service.PodIPConfigState {
		if ipState.State == cns.Available {
			_, err := service.setIPConfigAsAllocated(ipState, podInfo, orchestratorContext)
			if err != nil {
				return podIpInfo, err
			}

			err = service.populateIpConfigInfoUntransacted(ipState, &podIpInfo)
			if err != nil {
				return podIpInfo, err
			}

			return podIpInfo, err
		}
	}

	return podIpInfo, fmt.Errorf("No more free IP's available, waiting on Azure CNS to allocated more IP's...")
}

// If IPConfig is already allocated for pod, it returns that else it returns one of the available ipconfigs.
func requestIPConfigHelper(service *HTTPRestService, req cns.IPConfigRequest) (cns.PodIpInfo, error) {
	var (
		podInfo   cns.KubernetesPodInfo
		podIpInfo cns.PodIpInfo
		isExist   bool
		err       error
	)

	// check if ipconfig already allocated for this pod and return if exists or error
	// if error, ipstate is nil, if exists, ipstate is not nil and error is nil
	json.Unmarshal(req.OrchestratorContext, &podInfo)
	if podIpInfo, isExist, err = service.GetExistingIPConfig(podInfo); err != nil || isExist {
		return podIpInfo, err
	}

	// return desired IPConfig
	if req.DesiredIPAddress != "" {
		return service.AllocateDesiredIPConfig(podInfo, req.DesiredIPAddress, req.OrchestratorContext)
	}

	// return any free IPConfig
	return service.AllocateAnyAvailableIPConfig(podInfo, req.OrchestratorContext)
}<|MERGE_RESOLUTION|>--- conflicted
+++ resolved
@@ -414,13 +414,6 @@
 				if err != nil {
 					return podIpInfo, err
 				}
-<<<<<<< HEAD
-			} else if ipState.State == cns.Available || ipState.State == cns.PendingProgramming {
-				// This race can happen during restart, where CNS state is lost and thus we have lost the NC programmed version
-				// As part of reconcile, we mark IPs as Allocated which are already allocated to PODs (listed from APIServer)
-				service.setIPConfigAsAllocated(ipState, podInfo, orchestratorContext)
-=======
->>>>>>> 438acda8
 				found = true
 			} else {
 				return podIpInfo, fmt.Errorf("[AllocateDesiredIPConfig] Desired IP is not available %+v", ipConfig)
